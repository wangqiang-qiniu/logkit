package mgr

import (
	"io/ioutil"
	"os"
	"path/filepath"
	"strconv"
	"strings"
	"sync"
	"time"

	"github.com/qiniu/logkit/cleaner"
	config "github.com/qiniu/logkit/conf"
	"github.com/qiniu/logkit/parser"
	"github.com/qiniu/logkit/sender"
	"github.com/qiniu/logkit/utils"

	"fmt"

	"github.com/howeyc/fsnotify"
	"github.com/qiniu/log"
)

var DIR_NOT_EXIST_SLEEP_TIME = "300" //300 s
var DEFAULT_LOGKIT_REST_DIR = "/.logkitconfs"

type ManagerConfig struct {
<<<<<<< HEAD
	//BindHost string `json:"bind_host"`
	//将host拆分为ip和port
	BindIP string `json:"bind_ip"`
	BindPort string `json:"bind_port"`

	Idc      string `json:"idc"`
	Zone     string `json:"zone"`
	RestDir  string `json:"rest_dir"`
=======
	BindHost string        `json:"bind_host"`
	Idc      string        `json:"idc"`
	Zone     string        `json:"zone"`
	RestDir  string        `json:"rest_dir"`
	Cluster  ClusterConfig `json:"cluster"`
>>>>>>> 9ec64480
}

type cleanQueue struct {
	cleanerCount int
	filecount    map[string]int
}

type Manager struct {
	ManagerConfig
	DefaultDir   string
	lock         sync.RWMutex
	cleanlock    sync.Mutex
	cleanChan    chan cleaner.CleanSignal
	cleanQueues  map[string]*cleanQueue
	runners      map[string]Runner
	runnerConfig map[string]RunnerConfig

	watchers   map[string]*fsnotify.Watcher // inode到watcher的映射表
	watcherMux sync.RWMutex
	pregistry  *parser.ParserRegistry
	sregistry  *sender.SenderRegistry

	Version    string
	SystemInfo string
}

func NewManager(conf ManagerConfig) (*Manager, error) {
	ps := parser.NewParserRegistry()
	sr := sender.NewSenderRegistry()
	return NewCustomManager(conf, ps, sr)
}

func NewCustomManager(conf ManagerConfig, pr *parser.ParserRegistry, sr *sender.SenderRegistry) (*Manager, error) {
	if conf.RestDir == "" {
		dir, err := os.Getwd()
		if err != nil {
			return nil, fmt.Errorf("get system current workdir error %v, please set rest_dir config", err)
		}
		conf.RestDir = dir + DEFAULT_LOGKIT_REST_DIR
		if err = os.Mkdir(conf.RestDir, 0755); err != nil && !os.IsExist(err) {
			log.Warnf("make dir for rest default dir error %v", err)
		}
	}
	m := &Manager{
		ManagerConfig: conf,
		cleanChan:     make(chan cleaner.CleanSignal),
		cleanQueues:   make(map[string]*cleanQueue),
		runners:       make(map[string]Runner),
		runnerConfig:  make(map[string]RunnerConfig),
		watchers:      make(map[string]*fsnotify.Watcher),
		watcherMux:    sync.RWMutex{},
		pregistry:     pr,
		sregistry:     sr,
		SystemInfo:    utils.GetOSInfo().String(),
	}
	return m, nil
}

func (m *Manager) Stop() error {
	m.lock.Lock()
	defer m.lock.Unlock()
	for _, runner := range m.runners {
		runner.Stop()
		runnerStatus, ok := runner.(StatusPersistable)
		if ok {
			runnerStatus.StatusBackup()
		}
	}
	m.watcherMux.Lock()
	for _, w := range m.watchers {
		if w != nil {
			w.Close()
		}
	}
	m.watcherMux.Unlock()
	close(m.cleanChan)
	return nil
}

func (m *Manager) RemoveWithConfig(confPath string, isDelete bool) (err error) {
	if !strings.HasSuffix(confPath, ".conf") {
		err = fmt.Errorf("%v not end with .conf, skipped", confPath)
		log.Warn(err)
		return
	}
	log.Info("try remove", confPath)
	confPathAbs, err := filepath.Abs(confPath)
	if err != nil {
		err = fmt.Errorf("filepath.Abs(%s) failed: %v", confPath, err)
		log.Warn(err)
		return
	}
	confPath = confPathAbs
	m.lock.Lock()
	defer m.lock.Unlock()

	runner, ok := m.runners[confPath]
	if !ok {
		err = fmt.Errorf("%s not added, nothing to do", confPath)
		log.Warn(err)
		return
	}

	m.removeCleanQueue(runner.Cleaner())
	runner.Stop()
	delete(m.runners, confPath)
	if isDelete {
		delete(m.runnerConfig, confPath)
	}
	log.Infof("runner %s be removed, total %d", runner.Name(), len(m.runners))
	if runnerStatus, ok := runner.(StatusPersistable); ok {
		runnerStatus.StatusBackup()
	}
	return
}

func (m *Manager) Remove(confPath string) (err error) {
	return m.RemoveWithConfig(confPath, true)
}

func (m *Manager) addCleanQueue(info CleanInfo) {
	if !info.enable {
		return
	}
	m.cleanlock.Lock()
	defer m.cleanlock.Unlock()
	cq, ok := m.cleanQueues[info.logdir]
	if ok {
		cq.cleanerCount++
	} else {
		cq = &cleanQueue{
			cleanerCount: 1,
			filecount:    make(map[string]int),
		}
	}
	log.Info(">>>>>>>>>>>> add clean queue", cq.cleanerCount, info.logdir)
	m.cleanQueues[info.logdir] = cq
	return
}

func (m *Manager) removeCleanQueue(info CleanInfo) {
	if !info.enable {
		return
	}
	m.cleanlock.Lock()
	defer m.cleanlock.Unlock()
	cq, ok := m.cleanQueues[info.logdir]
	if !ok {
		log.Errorf("can't find clean queue %v to remove", info.logdir)
		return
	}
	cq.cleanerCount--
	if cq.cleanerCount <= 0 {
		delete(m.cleanQueues, info.logdir)
	}
	log.Info(">>>>>>>>>>>> remove clean queue", cq.cleanerCount, info.logdir)
	return
}

func (m *Manager) Add(confPath string) {
	if !strings.HasSuffix(confPath, ".conf") {
		log.Warn(confPath, "not end with .conf, skipped")
		return
	}
	log.Info("try add", confPath)
	confPathAbs, _, err := utils.GetRealPath(confPath)
	if err != nil {
		log.Warnf("filepath.Abs(%s) failed: %v", confPath)
		return
	}
	confPath = confPathAbs
	if m.isRunning(confPath) {
		log.Errorf("%s already added", confPath)
		return
	}
	var conf RunnerConfig
	err = config.LoadEx(&conf, confPath)
	if err != nil {
		log.Warnf("config.LoadEx %s failed:%v", confPath, err)
		return
	}

	log.Infof("Start to try add: %v", conf.RunnerName)
	conf.CreateTime = time.Now().Format(time.RFC3339Nano)
	go m.ForkRunner(confPath, conf, false)
	return
}

func (m *Manager) ForkRunner(confPath string, nconf RunnerConfig, errReturn bool) error {
	var runner Runner
	var err error
	i := 0
	for {
		if m.isRunning(confPath) {
			err = fmt.Errorf("%s already added - ", confPath)
			if !errReturn {
				log.Error(err)
			}
			return err
		}
		if nconf.IsStopped {
			m.lock.Lock()
			m.runnerConfig[confPath] = nconf
			m.lock.Unlock()
			return nil
		}
		for k := range nconf.SenderConfig {
			var webornot string
			if nconf.IsInWebFolder {
				webornot = "Web"
			} else {
				webornot = "Terminal"
			}
			nconf.SenderConfig[k][sender.InnerUserAgent] = "logkit/" + m.Version + " " + m.SystemInfo + " " + webornot
		}

		if runner, err = NewCustomRunner(nconf, m.cleanChan, m.pregistry, m.sregistry); err != nil {
			errVal, ok := err.(*os.PathError)
			if !ok {
				err = fmt.Errorf("NewRunner(%v) failed: %v", nconf.RunnerName, err)
				if !errReturn {
					log.Error(err)
				}
				return err
			}
			if errReturn {
				return fmt.Errorf("NewRunner(%v) failed: os.PathError %v", nconf.RunnerName, err)
			}
			i++
			log.Warnf("LogDir(%v) does not exsit after %d rounds, sleep 5 minute and try again...", errVal.Path, i)
			sleepTimeStr := os.Getenv("DIR_NOT_EXIST_SLEEP_TIME")
			if sleepTimeStr == "" {
				sleepTimeStr = DIR_NOT_EXIST_SLEEP_TIME
			}
			sleepTime, _ := strconv.ParseInt(sleepTimeStr, 10, 0)
			time.Sleep(time.Duration(sleepTime) * time.Second)
			continue
		}
		break
	}
	m.lock.Lock()
	defer m.lock.Unlock()
	// double check
	if _, ok := m.runners[confPath]; ok {
		return fmt.Errorf("%s already added - ", confPath)
	}
	m.addCleanQueue(runner.Cleaner())
	log.Infof("Runner[%v] added: %#v", nconf.RunnerName, confPath)
	go runner.Run()
	m.runners[confPath] = runner
	m.runnerConfig[confPath] = nconf
	log.Infof("new Runner[%v] is added, total %d", nconf.RunnerName, len(m.runners))
	return nil
}

func (m *Manager) isRunning(confPath string) bool {
	m.lock.RLock()
	defer m.lock.RUnlock()
	if _, ok := m.runners[confPath]; ok {
		return true
	}
	return false
}

// 创建文件会触发 create和modify事件
// 重命名会触发 rename和create事件
// 删除会触发 delete事件
// 修改会触发 delete事件、create事件、modify事件以及modify|ATTRIB事件
func (m *Manager) handle(path string, watcher *fsnotify.Watcher) {
	for {
		select {
		case ev, ok := <-watcher.Event:
			if !ok {
				log.Info("Manager watcher chan was closed")
				return
			}
			log.Info("event:", ev)
			if ev.IsDelete() || ev.IsRename() {
				_, err := os.Stat(path)
				if os.IsNotExist(err) {
					// 如果当前监听文件被删除，则不再监听，退出
					log.Warnf("close file watcher path %v", path)
					watcher.Close()
					m.watcherMux.Lock()
					delete(m.watchers, path)
					m.watcherMux.Unlock()
					return
				}
				m.Remove(ev.Name)
			}
			if ev.IsCreate() {
				m.Add(ev.Name)
			}
			if ev.IsModify() && !ev.IsCreate() {
				m.Remove(ev.Name)
				m.Add(ev.Name)
			}
		case err := <-watcher.Error:
			if err != nil {
				log.Error("error:", err)
			}
		}
	}
}

func (m *Manager) doClean(sig cleaner.CleanSignal) {
	m.cleanlock.Lock()
	defer m.cleanlock.Unlock()

	dir := sig.Logdir
	dir, err := filepath.Abs(dir)
	if err != nil {
		log.Errorf("get abs for %v error %v", dir, err)
		return
	}
	file := sig.Filename
	q, ok := m.cleanQueues[dir]
	if !ok {
		log.Errorf("%v cleaner dir %v not exist but got clean signal for delete file %v", sig.Cleaner, dir, file)
		return
	}
	count := q.filecount[file] + 1
	if count >= q.cleanerCount {
		catdir := filepath.Join(dir, file)
		err := os.Remove(catdir)
		if err != nil {
			if os.IsNotExist(err) {
				log.Warnf("clean %v failed as logfile is not exist: %v", catdir, err)
			} else {
				log.Errorf("clean %v failed: %v", catdir, err)
			}
		} else {
			log.Infof("log <%v> was successfully cleaned by cleaner", catdir)
		}
		delete(q.filecount, file)
	} else {
		q.filecount[file] = count
		m.cleanQueues[dir] = q
	}
	return
}

func (m *Manager) clean() {
	for sig := range m.cleanChan {
		m.doClean(sig)
	}
}

func (m *Manager) detectMoreWatchers(confsPath []string) {
	ticker := time.NewTicker(time.Second * 10)
	for {
		select {
		case <-ticker.C:
			m.watcherMux.Lock()
			watcherNum := len(m.watchers)
			m.watcherMux.Unlock()
			log.Debugf("we have totally %v watchers, periodically try to detect more watchers...", watcherNum)
			m.addWatchers(confsPath)
		}
	}
}

func (m *Manager) addWatchers(confsPath []string) (err error) {
	for _, dir := range confsPath {
		paths, err := filepath.Glob(dir)
		if err != nil {
			log.Errorf("filepath.Glob(%s): %v, err:%v", dir, paths, err)
			continue
		}
		if len(paths) <= 0 {
			log.Debugf("confPath Config %v can not find any real conf dir", dir)
		}
		for _, path := range paths {
			m.watcherMux.RLock()
			_, exist := m.watchers[path]
			m.watcherMux.RUnlock()
			if exist {
				// 如果文件已经被监听，则不再重复监听
				continue
			}
			files, err := ioutil.ReadDir(path)
			if err != nil {
				log.Errorf("ioutil.ReadDir(%s): %v, err:%v", path, files, err)
				continue
			}
			log.Warnf("start to add watcher of conf path %v", path)
			for _, f := range files {
				if f.IsDir() {
					log.Warn("skipped dir", f.Name)
					continue
				}
				m.Add(filepath.Join(path, f.Name()))
			}
			watcher, err := fsnotify.NewWatcher()
			if err != nil {
				log.Errorf("fsnotify.NewWatcher: %v", err)
				continue
			}
			m.watcherMux.Lock()
			m.watchers[path] = watcher
			m.watcherMux.Unlock()
			go m.handle(path, watcher)
			if err = watcher.Watch(path); err != nil {
				log.Errorf("watch %v error %v", path, err)
			}
		}
	}
	return nil
}

func (m *Manager) Watch(confsPath []string) (err error) {
	err = m.addWatchers(confsPath)
	if err != nil {
		log.Errorf("addWatchers error : %v", err)
	}
	go m.detectMoreWatchers(confsPath)
	go m.clean()
	return
}

func (m *Manager) RestoreWebDir() {
	files, err := ioutil.ReadDir(m.RestDir)
	if err != nil {
		log.Errorf("ioutil.ReadDir(%s): %v, err:%v", m.RestDir, files, err)
		return
	}
	nums := 0
	for _, f := range files {
		if f.IsDir() {
			log.Warn("skipped dir", f.Name)
			continue
		}
		m.Add(filepath.Join(m.RestDir, f.Name()))
		nums++
	}
	log.Infof("successfully restored %v runners in %v web rest dir", nums, m.RestDir)
	return
}

func (m *Manager) Status() (rss map[string]RunnerStatus) {
	rss = make(map[string]RunnerStatus)
	for _, r := range m.runners {
		rss[r.Name()] = r.Status()
	}
	return
}<|MERGE_RESOLUTION|>--- conflicted
+++ resolved
@@ -25,7 +25,6 @@
 var DEFAULT_LOGKIT_REST_DIR = "/.logkitconfs"
 
 type ManagerConfig struct {
-<<<<<<< HEAD
 	//BindHost string `json:"bind_host"`
 	//将host拆分为ip和port
 	BindIP string `json:"bind_ip"`
@@ -34,13 +33,7 @@
 	Idc      string `json:"idc"`
 	Zone     string `json:"zone"`
 	RestDir  string `json:"rest_dir"`
-=======
-	BindHost string        `json:"bind_host"`
-	Idc      string        `json:"idc"`
-	Zone     string        `json:"zone"`
-	RestDir  string        `json:"rest_dir"`
 	Cluster  ClusterConfig `json:"cluster"`
->>>>>>> 9ec64480
 }
 
 type cleanQueue struct {
