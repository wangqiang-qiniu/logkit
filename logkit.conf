{
	"max_procs": 1,
	"debug_level": 1,
	"clean_self_log":true,
<<<<<<< HEAD
=======
	"bind_host":":3000",
>>>>>>> 2b075113
	"static_root_path":"./public",
	"confs_path": ["confs*"]
}<|MERGE_RESOLUTION|>--- conflicted
+++ resolved
@@ -2,10 +2,6 @@
 	"max_procs": 1,
 	"debug_level": 1,
 	"clean_self_log":true,
-<<<<<<< HEAD
-=======
-	"bind_host":":3000",
->>>>>>> 2b075113
 	"static_root_path":"./public",
 	"confs_path": ["confs*"]
 }